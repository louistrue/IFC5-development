*.DS_Store
*.vscode
*.dot
<<<<<<< HEAD
*blend1
=======

*.js
*.exe
temp
>>>>>>> 49d9d201
<|MERGE_RESOLUTION|>--- conflicted
+++ resolved
@@ -1,11 +1,7 @@
 *.DS_Store
 *.vscode
 *.dot
-<<<<<<< HEAD
-*blend1
-=======
 
 *.js
 *.exe
-temp
->>>>>>> 49d9d201
+temp