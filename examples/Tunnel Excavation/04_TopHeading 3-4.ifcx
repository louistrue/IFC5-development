--- conflicted
+++ resolved
@@ -17,17 +17,10 @@
     {
       "path": "be719df8-2fc6-4209-98c0-29f531f3052c",
       "attributes": {
-<<<<<<< HEAD
-        "bsi::ifc::v5a::prop::Volume": 79.62,
-        "bsi::ifc::v5a::prop::StartMeter": 3,
-        "bsi::ifc::v5a::prop::EndMeter": 4,
-        "bsi::ifc::v5a::prop::DateTime": "2023-10-04",
-=======
-        "bsi::ifc::prop::volume": 79.62,
+        "bsi::ifc::prop::Volume": 79.62,
         "bsi::ifc::prop::StartDistanceAlong": 3,
         "bsi::ifc::prop::EndMeter": 4,
         "bsi::ifc::prop::ExcavationDate": "2023-10-04",
->>>>>>> f5f7bc46
         "usd::xformop": {
           "transform": [
             [1, 0, 0, 0],
