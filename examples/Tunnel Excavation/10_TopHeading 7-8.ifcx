{
  "header": {
    "id": "10_TopHeading 7-8.ifcx",
    "version": "ifcx_alpha",
    "author": "Dan Vlasceanu",
    "timestamp": "2025-06-25"
  },
  "imports": [],
  "schemas": {},
  "data": [
    {
      "path": "5a26bd1d-fa44-4aaa-9a5e-91a06eed2e52",
      "children": {
        "IfcEarthworksCut_009": "24d3aab4-6827-4e30-8c83-bb28e2fcf7c0"
      }
    },
    {
      "path": "24d3aab4-6827-4e30-8c83-bb28e2fcf7c0",
      "attributes": {
<<<<<<< HEAD
        "bsi::ifc::v5a::prop::Volume": 79.62,
        "bsi::ifc::v5a::prop::StartMeter": 7,
        "bsi::ifc::v5a::prop::EndMeter": 8,
        "bsi::ifc::v5a::prop::DateTime": "2023-10-12",
=======
        "bsi::ifc::prop::volume": 79.62,
        "bsi::ifc::prop::StartDistanceAlong": 7,
        "bsi::ifc::prop::EndMeter": 8,
        "bsi::ifc::prop::ExcavationDate": "2023-10-12",
>>>>>>> f5f7bc46
        "usd::xformop": {
          "transform": [
            [1, 0, 0, 0],
            [0, 1, 0, 0],
            [0, 0, 1, 0],
            [7, 0, 0, 1]
          ]
        }
      }
    },
    {
    "path": "24d3aab4-6827-4e30-8c83-bb28e2fcf7c0",
      "inherits": {
        "IfcEarthworksCut_008": "7ac8b679-1f32-4b2b-a04f-cdf9f2de5d83"
      }
    }
  ]
}<|MERGE_RESOLUTION|>--- conflicted
+++ resolved
@@ -17,17 +17,10 @@
     {
       "path": "24d3aab4-6827-4e30-8c83-bb28e2fcf7c0",
       "attributes": {
-<<<<<<< HEAD
-        "bsi::ifc::v5a::prop::Volume": 79.62,
-        "bsi::ifc::v5a::prop::StartMeter": 7,
-        "bsi::ifc::v5a::prop::EndMeter": 8,
-        "bsi::ifc::v5a::prop::DateTime": "2023-10-12",
-=======
-        "bsi::ifc::prop::volume": 79.62,
+        "bsi::ifc::prop::Volume": 79.62,
         "bsi::ifc::prop::StartDistanceAlong": 7,
         "bsi::ifc::prop::EndMeter": 8,
         "bsi::ifc::prop::ExcavationDate": "2023-10-12",
->>>>>>> f5f7bc46
         "usd::xformop": {
           "transform": [
             [1, 0, 0, 0],
