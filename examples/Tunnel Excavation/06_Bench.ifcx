{
  "header": {
    "id": "06_Bench.ifcx",
    "version": "ifcx_alpha",
    "author": "Dan Vlasceanu",
    "timestamp": "2025-06-25"
  },
  "imports": [],
  "schemas": {},
  "data": [
    {
      "path": "8033e166-acde-426e-aab9-482e0453bfcb",
      "children": {
        "IfcEarthworksCut_005": "4dc29954-3d93-4309-9355-3a73534a9167"
      }
    },
    {
      "path": "4dc29954-3d93-4309-9355-3a73534a9167",
      "children":{
        "Body": "6f8b3c91-4b2d-421e-83de-e3a96bcedb4e"
      }
    },
    {
      "path": "4dc29954-3d93-4309-9355-3a73534a9167",
      "attributes": {
<<<<<<< HEAD
        "bsi::ifc::v5a::prop::Volume": 251.5,
        "bsi::ifc::v5a::prop::StartMeter": 0,
        "bsi::ifc::v5a::prop::EndMeter": 4,
        "bsi::ifc::v5a::prop::DateTime": "2023-10-05",
=======
        "bsi::ifc::prop::volume": 251.5,
        "bsi::ifc::prop::StartDistanceAlong": 0,
        "bsi::ifc::prop::EndMeter": 4,
        "bsi::ifc::prop::ExcavationDate": "2023-10-05",
>>>>>>> f5f7bc46
        "bsi::ifc::presentation::diffuseColor": [0.6, 0.204, 0.549],
        "bsi::ifc::class": {
          "code": "IfcEarthworksCut",
          "uri": "https://identifier.buildingsmart.org/uri/buildingsmart/ifc/4.3/class/IfcEarthworksCut"
        }
        }
      },
      {
      "path": "6f8b3c91-4b2d-421e-83de-e3a96bcedb4e",
      "attributes": {
      "usd::xformop": {
      "transform": [
        [0, 0, -1, 0], 
        [0, 1, 0, 0], 
        [2, 0, 0, 0], 
        [1.5, 0, 0, 1]
      ]
    },
    "usd::usdgeom::mesh": {
      "faceVertexIndices": [1, 2, 0, 3, 4, 2, 7, 8, 6, 9, 10, 8, 11, 12, 10, 9, 7, 15, 16, 15, 14, 14, 1, 0, 10, 12, 16, 7, 6, 4, 7, 4, 5, 17, 16, 12, 17, 12, 13, 1, 3, 2, 3, 5, 4, 7, 9, 8, 9, 11, 10, 11, 13, 12, 5, 3, 15, 3, 1, 15, 15, 13, 11, 5, 15, 7, 11, 9, 15, 16, 17, 15, 14, 15, 1, 14, 0, 16, 0, 2, 16, 2, 4, 16, 4, 6, 16, 6, 8, 16, 8, 10, 16],
      "points": [[0, 10, -1], [0, 10, 1], [1.9509032, 9.807853, -1], [1.9509032, 9.807853, 1],[3.8268347, 9.238795, -1], [3.8268347, 9.238795, 1], [3.8268347, -9.238795, -1],[3.8268347, -9.238795, 1], [1.9509032, -9.807853, -1], [1.9509032, -9.807853, 1],[0, -10, -1], [0, -10, 1], [-1.9509032, -9.807853, -1], [-1.9509032, -9.807853, 1],[-1.9509032, 9.807853, -1], [-2.029941, 9.783876, 0.99999994],[-2.0299413, 9.783876, -1], [-2.0299413, 9.783876, 1]]
    }
  }
}
  ]
}<|MERGE_RESOLUTION|>--- conflicted
+++ resolved
@@ -23,17 +23,10 @@
     {
       "path": "4dc29954-3d93-4309-9355-3a73534a9167",
       "attributes": {
-<<<<<<< HEAD
-        "bsi::ifc::v5a::prop::Volume": 251.5,
-        "bsi::ifc::v5a::prop::StartMeter": 0,
-        "bsi::ifc::v5a::prop::EndMeter": 4,
-        "bsi::ifc::v5a::prop::DateTime": "2023-10-05",
-=======
-        "bsi::ifc::prop::volume": 251.5,
+        "bsi::ifc::prop::Volume": 251.5,
         "bsi::ifc::prop::StartDistanceAlong": 0,
         "bsi::ifc::prop::EndMeter": 4,
         "bsi::ifc::prop::ExcavationDate": "2023-10-05",
->>>>>>> f5f7bc46
         "bsi::ifc::presentation::diffuseColor": [0.6, 0.204, 0.549],
         "bsi::ifc::class": {
           "code": "IfcEarthworksCut",
