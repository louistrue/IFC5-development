--- conflicted
+++ resolved
@@ -17,17 +17,10 @@
     {
       "path": "dbbc47f1-7b1b-4b4c-90e1-51190f84acaf",
       "attributes": {
-<<<<<<< HEAD
-        "bsi::ifc::v5a::prop::Volume": 79.62,
-        "bsi::ifc::v5a::prop::StartMeter": 2,
-        "bsi::ifc::v5a::prop::EndMeter": 3,
-        "bsi::ifc::v5a::prop::DateTime": "2023-10-04",
-=======
-        "bsi::ifc::prop::volume": 79.62,
+        "bsi::ifc::prop::Volume": 79.62,
         "bsi::ifc::prop::StartDistanceAlong": 2,
         "bsi::ifc::prop::EndMeter": 3,
         "bsi::ifc::prop::ExcavationDate": "2023-10-04",
->>>>>>> f5f7bc46
         "usd::xformop": {
           "transform": [
             [1, 0, 0, 0],
