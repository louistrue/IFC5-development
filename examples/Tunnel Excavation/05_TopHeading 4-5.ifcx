{
  "header": {
    "id": "05_TopHeading 4-5.ifcx",
    "version": "ifcx_alpha",
    "author": "Dan Vlasceanu",
    "timestamp": "2025-06-25"
  },
  "imports": [],
  "schemas": {},
  "data": [
    {
      "path": "5a26bd1d-fa44-4aaa-9a5e-91a06eed2e52",
      "children": {
        "IfcEarthworksCut_004": "ce694ab0-f2c3-49b6-939b-2f6d0044d5d7"
      }
    },
    {
      "path": "ce694ab0-f2c3-49b6-939b-2f6d0044d5d7",
      "attributes": {
<<<<<<< HEAD
        "bsi::ifc::v5a::prop::Volume": 79.62,
        "bsi::ifc::v5a::prop::StartMeter": 4,
        "bsi::ifc::v5a::prop::EndMeter": 5,
        "bsi::ifc::v5a::prop::DateTime": "2023-10-08",
=======
        "bsi::ifc::prop::volume": 79.62,
        "bsi::ifc::prop::StartDistanceAlong": 4,
        "bsi::ifc::prop::EndMeter": 5,
        "bsi::ifc::prop::ExcavationDate": "2023-10-08",
>>>>>>> f5f7bc46
        "bsi::ifc::presentation::diffuseColor": [0.906, 0, 0.039],
        "usd::xformop": {
          "transform": [
            [1, 0, 0, 0],
            [0, 1, 0, 0],
            [0, 0, 1, 0],
            [4, 0, 0, 1]
          ]
        }
      }
    },
    {
    "path": "ce694ab0-f2c3-49b6-939b-2f6d0044d5d7",
      "inherits": {
        "IfcEarthworksCut_003": "be719df8-2fc6-4209-98c0-29f531f3052c"
      }
    }
  ]
}<|MERGE_RESOLUTION|>--- conflicted
+++ resolved
@@ -17,17 +17,10 @@
     {
       "path": "ce694ab0-f2c3-49b6-939b-2f6d0044d5d7",
       "attributes": {
-<<<<<<< HEAD
-        "bsi::ifc::v5a::prop::Volume": 79.62,
-        "bsi::ifc::v5a::prop::StartMeter": 4,
-        "bsi::ifc::v5a::prop::EndMeter": 5,
-        "bsi::ifc::v5a::prop::DateTime": "2023-10-08",
-=======
-        "bsi::ifc::prop::volume": 79.62,
+        "bsi::ifc::prop::Volume": 79.62,
         "bsi::ifc::prop::StartDistanceAlong": 4,
         "bsi::ifc::prop::EndMeter": 5,
         "bsi::ifc::prop::ExcavationDate": "2023-10-08",
->>>>>>> f5f7bc46
         "bsi::ifc::presentation::diffuseColor": [0.906, 0, 0.039],
         "usd::xformop": {
           "transform": [
