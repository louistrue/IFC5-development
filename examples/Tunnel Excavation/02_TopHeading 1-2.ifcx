--- conflicted
+++ resolved
@@ -17,17 +17,10 @@
     {
       "path": "d457bfa2-262f-40b0-ae23-7d54e388f419",
       "attributes": {
-<<<<<<< HEAD
-        "bsi::ifc::v5a::prop::Volume": 79.62,
-        "bsi::ifc::v5a::prop::StartMeter": 1,
-        "bsi::ifc::v5a::prop::EndMeter": 2,
-        "bsi::ifc::v5a::prop::DateTime": "2023-10-04",
-=======
-        "bsi::ifc::prop::volume": 79.62,
+        "bsi::ifc::prop::Volume": 79.62,
         "bsi::ifc::prop::StartDistanceAlong": 1,
         "bsi::ifc::prop::EndMeter": 2,
         "bsi::ifc::prop::ExcavationDate": "2023-10-04",
->>>>>>> f5f7bc46
         "usd::xformop": {
           "transform": [
             [1, 0, 0, 0],
